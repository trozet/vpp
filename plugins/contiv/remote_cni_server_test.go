// Copyright (c) 2017 Cisco and/or its affiliates.
//
// Licensed under the Apache License, Version 2.0 (the "License");
// you may not use this file except in compliance with the License.
// You may obtain a copy of the License at:
//
//     http://www.apache.org/licenses/LICENSE-2.0
//
// Unless required by applicable law or agreed to in writing, software
// distributed under the License is distributed on an "AS IS" BASIS,
// WITHOUT WARRANTIES OR CONDITIONS OF ANY KIND, either express or implied.
// See the License for the specific language governing permissions and
// limitations under the License.

package contiv

import (
	"context"
	"reflect"
	"strings"
	"testing"

	"git.fd.io/govpp.git/adapter/mock"
	govppmock "git.fd.io/govpp.git/adapter/mock"
	"git.fd.io/govpp.git/adapter/mock/binapi"
	"git.fd.io/govpp.git/api"
	govpp "git.fd.io/govpp.git/core"

	"github.com/contiv/vpp/mock/localclient"
	"github.com/contiv/vpp/plugins/contiv/containeridx"
	"github.com/contiv/vpp/plugins/contiv/model/cni"
	"github.com/contiv/vpp/plugins/kvdbproxy"

	"github.com/ligato/cn-infra/core"
	"github.com/ligato/cn-infra/logging/logroot"
	"github.com/ligato/vpp-agent/idxvpp/nametoidx"
	"github.com/ligato/vpp-agent/plugins/defaultplugins/ifplugin/bin_api/af_packet"
	interfaces_bin "github.com/ligato/vpp-agent/plugins/defaultplugins/ifplugin/bin_api/interfaces"
	"github.com/ligato/vpp-agent/plugins/defaultplugins/ifplugin/bin_api/ip"
	"github.com/ligato/vpp-agent/plugins/defaultplugins/ifplugin/bin_api/memif"
	"github.com/ligato/vpp-agent/plugins/defaultplugins/ifplugin/bin_api/tap"
	"github.com/ligato/vpp-agent/plugins/defaultplugins/ifplugin/bin_api/vpe"
	"github.com/ligato/vpp-agent/plugins/defaultplugins/ifplugin/bin_api/vxlan"
	"github.com/ligato/vpp-agent/plugins/defaultplugins/ifplugin/ifaceidx"
	vpp_intf "github.com/ligato/vpp-agent/plugins/defaultplugins/ifplugin/model/interfaces"

	"github.com/onsi/gomega"
)

const (
	containerID = "sadfja813227wdhfjkh2319784dgh"
	podName     = "ubuntu"
)

var swIfIndexSeq uint32

var req = cni.CNIRequest{
	Version:          "0.2.3",
	InterfaceName:    "eth0",
	ContainerId:      containerID,
	NetworkNamespace: "/var/run/2345243",
	ExtraArguments:   "IgnoreUnknown=1;K8S_POD_NAMESPACE=default;K8S_POD_NAME=" + podName + ";K8S_POD_INFRA_CONTAINER_ID=7d673108b0ff9b2f59f977ca5f4cef347cb9ca66888614068882fbfaba4de752",
}

var ipamConfig = IPAMConfig{
	PodSubnetCIDR:       "10.1.0.0/16",
	PodNetworkPrefixLen: 24,
}

func TestVeth1NameFromRequest(t *testing.T) {
	gomega.RegisterTestingT(t)

	txns := localclient.NewTxnTracker(nil)

	server := newRemoteCNIServer(logroot.StandardLogger(),
		txns.NewDataChangeTxn,
		&kvdbproxy.Plugin{},
		nil,
		nil,
		nil,
		"testlabel",
<<<<<<< HEAD
		&ipamConfig)
=======
		0)
>>>>>>> 9885eba0

	hostIfName := server.veth1HostIfNameFromRequest(&req)
	gomega.Expect(hostIfName).To(gomega.BeEquivalentTo("eth0"))
}

func TestAdd(t *testing.T) {
	gomega.RegisterTestingT(t)

	swIfIdx := swIfIndexMock()
	txns := localclient.NewTxnTracker(addIfsIntoTheIndex(swIfIdx))
	configuredContainers := containeridx.NewConfigIndex(logroot.StandardLogger(), core.PluginName("Plugin-name"), "title")

	server := newRemoteCNIServer(logroot.StandardLogger(),
		txns.NewDataChangeTxn,
		kvdbproxy.NewKvdbsyncMock(),
		configuredContainers,
		vppChanMock(),
		swIfIdx,
		"testLabel",
<<<<<<< HEAD
		&ipamConfig)
=======
		0)
>>>>>>> 9885eba0
	server.hostCalls = &mockLinuxCalls{}

	reply, err := server.Add(context.Background(), &req)

	gomega.Expect(err).To(gomega.BeNil())
	gomega.Expect(reply).NotTo(gomega.BeNil())

	gomega.Expect(len(txns.PendingTxns)).To(gomega.BeEquivalentTo(0))
	gomega.Expect(len(txns.CommittedTxns)).To(gomega.BeEquivalentTo(2))
	// TODO add asserts for txns / currently applied config

	res := configuredContainers.LookupPodName(podName)
	gomega.Expect(len(res)).To(gomega.BeEquivalentTo(1))
	gomega.Expect(res).To(gomega.ContainElement(containerID))

	txns.Clear()

	reply, err = server.Delete(context.Background(), &req)
	gomega.Expect(err).To(gomega.BeNil())
	gomega.Expect(reply).NotTo(gomega.BeNil())

}

func vppChanMock() *api.Channel {
	vppMock := &mock.VppAdapter{}
	vppMock.RegisterBinAPITypes(interfaces_bin.Types)
	vppMock.RegisterBinAPITypes(memif.Types)
	vppMock.RegisterBinAPITypes(tap.Types)
	vppMock.RegisterBinAPITypes(af_packet.Types)
	vppMock.RegisterBinAPITypes(vpe.Types)
	vppMock.RegisterBinAPITypes(vxlan.Types)
	vppMock.RegisterBinAPITypes(ip.Types)

	vppMock.MockReplyHandler(func(request govppmock.MessageDTO) (reply []byte, msgID uint16, prepared bool) {
		reqName, found := vppMock.GetMsgNameByID(request.MsgID)
		if !found {
			logroot.StandardLogger().Error("Not existing req msg name for MsgID=", request.MsgID)
			return reply, 0, false
		}
		logroot.StandardLogger().Debug("MockReplyHandler ", request.MsgID, " ", reqName)

		if reqName == "sw_interface_dump" {
			codec := govpp.MsgCodec{}
			ifDump := interfaces_bin.SwInterfaceDump{}
			err := codec.DecodeMsg(request.Data, &ifDump)
			if err != nil {
				logroot.StandardLogger().Error(err)
				return reply, 0, false
			}
			msgID, err := vppMock.GetMsgID("sw_interface_details", "")
			if err != nil {
				logroot.StandardLogger().Error(err)
				return reply, 0, false
			}

			if ifDump.NameFilterValid == 1 {
				ifDetail := interfaces_bin.SwInterfaceDetails{}
				ifDetail.InterfaceName = ifDump.NameFilter
				reply, err := vppMock.ReplyBytes(request, &ifDetail)
				if err == nil {
					return reply, msgID, true
				}
			}

		} else if strings.HasSuffix(reqName, "_dump") {
			//do nothing and let reply next time for control_ping
		} else {
			if replyMsg, msgID, ok := vppMock.ReplyFor(reqName); ok {
				val := reflect.ValueOf(replyMsg)
				valType := val.Type()
				if binapi.HasSwIfIdx(valType) {
					swIfIndexSeq++
					logroot.StandardLogger().Debug("Succ default reply for ", reqName, " ", msgID, " sw_if_idx=", swIfIndexSeq)
					binapi.SetSwIfIdx(val, swIfIndexSeq)
				} else {
					logroot.StandardLogger().Debug("Succ default reply for ", reqName, " ", msgID)
				}

				reply, err := vppMock.ReplyBytes(request, replyMsg)
				if err == nil {
					return reply, msgID, true
				}
				logroot.StandardLogger().Error("Error creating bytes ", err)
			} else {
				logroot.StandardLogger().Info("No default reply for ", reqName, ", ", request.MsgID)
			}
		}

		return reply, 0, false
	})

	conn, err := govpp.Connect(vppMock)
	if err != nil {
		return nil
	}

	c, _ := conn.NewAPIChannel()
	return c
}

func addIfsIntoTheIndex(mapping ifaceidx.SwIfIndexRW) func(txn *localclient.Txn) error {
	return func(txn *localclient.Txn) error {
		var cnt uint32 = 1
		if txn.DataChangeTxn == nil {
			// RESYNC not handled
			return nil
		}
		for _, op := range txn.DataChangeTxn.Ops {
			if op.Value != nil /* Put */ && strings.HasPrefix(op.Key, vpp_intf.InterfaceKeyPrefix()) {
				name, err := vpp_intf.ParseNameFromKey(op.Key)
				if err != nil {
					return err
				}
				if data, ok := (op.Value).(*vpp_intf.Interfaces_Interface); ok {
					mapping.RegisterName(name, cnt, data)
					cnt++
				}
			}
		}
		return nil
	}
}

func swIfIndexMock() ifaceidx.SwIfIndexRW {
	mapping := nametoidx.NewNameToIdx(logroot.StandardLogger(), "plugin", "swIf", ifaceidx.IndexMetadata)

	return ifaceidx.NewSwIfIndex(mapping)
}<|MERGE_RESOLUTION|>--- conflicted
+++ resolved
@@ -79,11 +79,8 @@
 		nil,
 		nil,
 		"testlabel",
-<<<<<<< HEAD
-		&ipamConfig)
-=======
+		&ipamConfig,
 		0)
->>>>>>> 9885eba0
 
 	hostIfName := server.veth1HostIfNameFromRequest(&req)
 	gomega.Expect(hostIfName).To(gomega.BeEquivalentTo("eth0"))
@@ -103,11 +100,8 @@
 		vppChanMock(),
 		swIfIdx,
 		"testLabel",
-<<<<<<< HEAD
-		&ipamConfig)
-=======
+		&ipamConfig,
 		0)
->>>>>>> 9885eba0
 	server.hostCalls = &mockLinuxCalls{}
 
 	reply, err := server.Add(context.Background(), &req)
