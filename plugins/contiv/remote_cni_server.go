// Copyright (c) 2017 Cisco and/or its affiliates.
//
// Licensed under the Apache License, Version 2.0 (the "License");
// you may not use this file except in compliance with the License.
// You may obtain a copy of the License at:
//
//     http://www.apache.org/licenses/LICENSE-2.0
//
// Unless required by applicable law or agreed to in writing, software
// distributed under the License is distributed on an "AS IS" BASIS,
// WITHOUT WARRANTIES OR CONDITIONS OF ANY KIND, either express or implied.
// See the License for the specific language governing permissions and
// limitations under the License.

package contiv

import (
	"fmt"
	"net"
	"strings"
	"sync"

	"git.fd.io/govpp.git/api"
	"github.com/contiv/vpp/plugins/contiv/containeridx"
	"github.com/contiv/vpp/plugins/contiv/ipam"
	"github.com/contiv/vpp/plugins/contiv/model/cni"
	"github.com/contiv/vpp/plugins/kvdbproxy"
	"github.com/gogo/protobuf/proto"
	"github.com/ligato/cn-infra/datasync"
	"github.com/ligato/cn-infra/logging"
	"github.com/ligato/vpp-agent/clientv1/defaultplugins"
	"github.com/ligato/vpp-agent/clientv1/linux"
	"github.com/ligato/vpp-agent/plugins/defaultplugins/ifplugin/ifaceidx"
	vpp_intf "github.com/ligato/vpp-agent/plugins/defaultplugins/ifplugin/model/interfaces"
	"github.com/ligato/vpp-agent/plugins/defaultplugins/ifplugin/model/stn"
	vpp_l3 "github.com/ligato/vpp-agent/plugins/defaultplugins/l3plugin/model/l3"
	vpp_l4 "github.com/ligato/vpp-agent/plugins/defaultplugins/l4plugin/model/l4"
	linux_intf "github.com/ligato/vpp-agent/plugins/linuxplugin/ifplugin/model/interfaces"
	linux_l3 "github.com/ligato/vpp-agent/plugins/linuxplugin/l3plugin/model/l3"
	"golang.org/x/net/context"
)

type remoteCNIserver struct {
	logging.Logger
	sync.Mutex

	vppLinuxTxnFactory          func() linux.DataChangeDSL
	vppDefaultPluginsTxnFactory func() defaultplugins.DataChangeDSL
	proxy                       kvdbproxy.Proxy
	govppChan                   *api.Channel
	swIfIndex                   ifaceidx.SwIfIndex
	configuredContainers        *containeridx.ConfigIndex

	// ipam module used by the CNI server
	ipam *ipam.IPAM

	// counter of connected containers. It is used for generating afpacket names
	// and assigned ip addresses.
	counter int

	// agent microservice label
	agentLabel string

	// unique identifier of the node
	uid uint8

	// node specific configuration
	nodeConfigs []OneNodeConfig

	// other configuration
	tcpChecksumOffloadDisabled bool

	// the variables ensures that add/del requests are processed
	// only when vswitch connectivity is configured
	vswitchConnectivityConfigured bool
	vswitchCond                   *sync.Cond

	// if the flag is true only veth without stn and tcp stack is configured
	disableTCPstack bool

	// if the flag is true, TAP interfaces are used instead of VETHs for VPP-Pod
	// interconnection.
	useTAPInterfaces bool

	// version of the TAP interface to use (if useTAPInterfaces==true)
	tapVersion uint8

	// Rx/Tx ring size for TAPv2
	tapV2RxRingSize uint16
	tapV2TxRingSize uint16
}

const (
	resultOk               uint32 = 0
	resultErr              uint32 = 1
	linuxIfMaxLen                 = 15
	afPacketNamePrefix            = "afpacket"
	tapNamePrefix                 = "tap"
	podNameExtraArg               = "K8S_POD_NAME"
	podNamespaceExtraArg          = "K8S_POD_NAMESPACE"
	vethHostEndLogicalName        = "veth-vpp1"
	vethHostEndName               = "vpp1"
	vethVPPEndLogicalName         = "veth-vpp2"
	vethVPPEndName                = "vpp2"
	podIfIPPrefix                 = "10.2.1"
)

func newRemoteCNIServer(logger logging.Logger, vppLinuxTxnFactory func() linux.DataChangeDSL,
	vppDefaultPluginsTxnFactory func() defaultplugins.DataChangeDSL, proxy kvdbproxy.Proxy,
	configuredContainers *containeridx.ConfigIndex, govppChan *api.Channel, index ifaceidx.SwIfIndex, agentLabel string,
	config *Config, uid uint8) (*remoteCNIserver, error) {
	ipam, err := ipam.New(logger, uid, &config.IPAMConfig)
	if err != nil {
		return nil, err
	}
	server := &remoteCNIserver{
		Logger:                      logger,
		vppLinuxTxnFactory:          vppLinuxTxnFactory,
		vppDefaultPluginsTxnFactory: vppDefaultPluginsTxnFactory,
		proxy:                      proxy,
		configuredContainers:       configuredContainers,
		govppChan:                  govppChan,
		swIfIndex:                  index,
		agentLabel:                 agentLabel,
		uid:                        uid,
		ipam:                       ipam,
		nodeConfigs:                config.NodeConfig,
		tcpChecksumOffloadDisabled: config.TCPChecksumOffloadDisabled,
		useTAPInterfaces:           config.UseTAPInterfaces,
		tapVersion:                 config.TAPInterfaceVersion,
		tapV2RxRingSize:            config.TAPv2RxRingSize,
		tapV2TxRingSize:            config.TAPv2TxRingSize,
		disableTCPstack:            config.TCPstackDisabled,
	}
	server.vswitchCond = sync.NewCond(&server.Mutex)
	return server, nil
}

func (s *remoteCNIserver) close() {
	s.cleanupVswitchConnectivity()
}

func (s *remoteCNIserver) resync() error {
	s.Lock()
	defer s.Unlock()

	err := s.configureVswitchConnectivity()
	if err != nil {
		s.Logger.Error(err)
	}
	return err
}

// configureVswitchConnectivity configures basic vSwitch VPP connectivity to the host IP stack and to the other hosts.
// Namely, it configures:
//  - physical NIC interface + static routes to PODs on other hosts
//  - loopback instead of physical NIC if NIC is not found
//  - veth pair to host IP stack + AF_PACKET on VPP side
//  - default static route to the host via the veth pair
func (s *remoteCNIserver) configureVswitchConnectivity() error {

	s.Logger.Info("Applying basic vSwitch config.")
	s.Logger.Info("Existing interfaces: ", s.swIfIndex.GetMapping().ListNames())

	// only apply the config if resync hasn't done it already
	if _, _, found := s.swIfIndex.LookupIdx(s.interconnectAfpacketName()); found {
		s.Logger.Info("VSwitch connectivity is considered configured, skipping...")
		s.vswitchConnectivityConfigured = true
		s.vswitchCond.Broadcast()
		return nil
	}

	// used to persist the changes made by this function
	changes := map[string]proto.Message{}

	// configure physical NIC
	// NOTE that needs to be done as the first step, before adding any other interfaces to VPP to properly fnd the physical NIC name.
	if s.swIfIndex != nil {
		s.Logger.Info("Existing interfaces: ", s.swIfIndex.GetMapping().ListNames())

		// find physical NIC name
		nicName := ""
		config := s.specificConfigForCurrentNode()
		if config != nil && strings.Trim(config.MainVppInterfaceName, " ") != "" {
			nicName = config.MainVppInterfaceName
			s.Logger.Debugf("Physical NIC name taken from config: %v ", nicName)
		} else { //if not configured for this node -> use heuristic
			for _, name := range s.swIfIndex.GetMapping().ListNames() {
				if strings.HasPrefix(name, "local") || strings.HasPrefix(name, "loop") ||
					strings.HasPrefix(name, "host") || strings.HasPrefix(name, "tap") {
					continue
				} else {
					nicName = name
					break
				}
			}
			s.Logger.Debugf("Physical NIC not taken from config, but heuristic was used: %v ", nicName)
		}
		if nicName != "" {
			// configure the physical NIC and static routes to other hosts
			s.Logger.Info("Configuring physical NIC ", nicName)

			// add the NIC config into the transaction
			txn1 := s.vppLinuxTxnFactory().Put()

			nic, err := s.physicalInterface(nicName)
			if err != nil {
				return fmt.Errorf("Can't create structure for interface %v due to error: %v", nicName, err)
			}
			txn1.VppInterface(nic)
			changes[vpp_intf.InterfaceKey(nicName)] = nic

			// execute the config transaction
			err = txn1.Send().ReceiveReply()
			s.Logger.Info("TXN")
			if err != nil {
				s.Logger.Error(err)
				return err
			}
		} else {
			// configure loopback instead of physical NIC
			s.Logger.Debug("Physical NIC not found, configuring loopback instead.")

			// add the NIC config into the transaction
			txn1 := s.vppLinuxTxnFactory().Put()

			loop, err := s.physicalInterfaceLoopback()
			if err != nil {
				return fmt.Errorf("Can't create structure for loopback interface due to error: %v", err)
			}
			txn1.VppInterface(loop)
			changes[vpp_intf.InterfaceKey(loop.Name)] = loop

			// execute the config transaction
			err = txn1.Send().ReceiveReply()
			s.Logger.Info("TXN")
			if err != nil {
				s.Logger.Error(err)
				return err
			}
		}
		// configure VPP for other interfaces that were configured in contiv plugin yaml configuration
		if config != nil && len(config.OtherVPPInterfaces) > 0 {
			s.Logger.Debug("Configuring VPP for additional interfaces")

			// match existing interfaces and configuration settings and create VPP configuration objects
			interfaces := make(map[string]*vpp_intf.Interfaces_Interface)
			for _, name := range s.swIfIndex.GetMapping().ListNames() {
				for _, intIP := range config.OtherVPPInterfaces {
					if intIP.InterfaceName == name {
						interfaces[name] = s.physicalInterfaceWithCustomIPAddress(name, intIP.IP)
					}
				}
			}

			// send created configuration to VPP
			if len(interfaces) > 0 {
				txn2 := s.vppLinuxTxnFactory().Put()
				for intfName, intf := range interfaces {
					txn2.VppInterface(intf)
					changes[vpp_intf.InterfaceKey(intfName)] = intf
				}
				err := txn2.Send().ReceiveReply()
				s.Logger.Info("TXN")
				if err != nil {
					s.Logger.Error(err)
					return err
				}
			}
		}
	} else {
		s.Logger.Warn("swIfIndex is NULL")
	}

	// configure veths to host IP stack + AF_PACKET + default route to host
	vethHost := s.interconnectVethHost()
	vethVpp := s.interconnectVethVpp()
	interconnectAF := s.interconnectAfpacket()
	routeToHost := s.defaultRouteToHost()
	routeFromHost := s.routeFromHost()
	l4Features := s.l4Features(!s.disableTCPstack)

	// configure VETHs first
	txn3 := s.vppLinuxTxnFactory().Put().
		LinuxInterface(vethHost).
		LinuxInterface(vethVpp)

	err := txn3.Send().ReceiveReply()
	if err != nil {
		s.Logger.Error(err)
		return err
	}

	// configure AF_PACKET, routes and enable L4 features
	txn4 := s.vppLinuxTxnFactory().Put().
		VppInterface(interconnectAF).
		StaticRoute(routeToHost).
		LinuxRoute(routeFromHost).
		L4Features(l4Features)

<<<<<<< HEAD
	err := txn3.Send().ReceiveReply()
	s.Logger.Info("TXN")
=======
	err = txn4.Send().ReceiveReply()
>>>>>>> 36b315e5
	if err != nil {
		s.Logger.Error(err)
		return err
	}

	// store changes for persisting
	changes[linux_intf.InterfaceKey(vethHost.Name)] = vethHost
	changes[linux_intf.InterfaceKey(vethVpp.Name)] = vethVpp
	changes[vpp_intf.InterfaceKey(interconnectAF.Name)] = interconnectAF
	changes[vpp_l3.RouteKey(routeToHost.VrfId, routeToHost.DstIpAddr, routeToHost.NextHopAddr)] = routeToHost
	changes[linux_l3.StaticRouteKey(routeFromHost.Name)] = routeFromHost
	changes[vpp_l4.FeatureKey()] = l4Features

	// persist the changes made by this function in ETCD
	err = s.persistChanges(nil, changes)
	if err != nil {
		s.Logger.Error(err)
		return err
	}

	s.vswitchConnectivityConfigured = true
	s.vswitchCond.Broadcast()

	return err
}

func (s *remoteCNIserver) specificConfigForCurrentNode() *OneNodeConfig {
	for _, oneNodeConfig := range s.nodeConfigs {
		if oneNodeConfig.NodeName == s.agentLabel {
			return &oneNodeConfig
		}
	}
	return nil
}

// cleanupVswitchConnectivity cleans up basic vSwitch VPP connectivity configuration in the host IP stack.
func (s *remoteCNIserver) cleanupVswitchConnectivity() {
	vethHost := s.interconnectVethHost()
	vethVpp := s.interconnectVethVpp()

	txn := s.vppLinuxTxnFactory().Delete().
		LinuxInterface(vethHost.Name).
		LinuxInterface(vethVpp.Name)

	err := txn.Send().ReceiveReply()
	if err != nil {
		s.Logger.Warn(err)
	}
}

// Add connects the container to the network.
func (s *remoteCNIserver) Add(ctx context.Context, request *cni.CNIRequest) (*cni.CNIReply, error) {
	s.Info("Add request received ", *request)
	return s.configureContainerConnectivity(request)
}

func (s *remoteCNIserver) Delete(ctx context.Context, request *cni.CNIRequest) (*cni.CNIReply, error) {
	s.Info("Delete request received ", *request)
	return s.unconfigureContainerConnectivity(request)
}

// configureContainerConnectivity creates veth pair where
// one end is ns1 namespace, the other is in default namespace.
// the end in default namespace is connected to VPP using afpacket.
func (s *remoteCNIserver) configureContainerConnectivity(request *cni.CNIRequest) (*cni.CNIReply, error) {
	s.Lock()
	for !s.vswitchConnectivityConfigured {
		s.vswitchCond.Wait()
	}
	defer s.Unlock()

	var (
		vppIf     *vpp_intf.Interfaces_Interface
		podIfName string
	)

	changes := map[string]proto.Message{}
	s.counter++

	// Assign IP address for this POD.
	podIP, err := s.ipam.NextPodIP(request.NetworkNamespace)
	if err != nil {
		return nil, fmt.Errorf("Can't get new IP address for pod: %v", err)
	}
	podIPCIDR := podIP.String() + "/32"
	podIPNet := &net.IPNet{IP: podIP}
	podIPNet.Mask = net.CIDRMask(net.IPv4len*8, net.IPv4len*8)

	// Prepare objects to be configured by the vpp-agent.
	veth1 := s.veth1FromRequest(request, podIPCIDR)
	veth2 := s.veth2FromRequest(request)
	afpacket := s.afpacketFromRequest(request)
	tap := s.tapFromRequest(request)
	vppRoute := s.vppRouteFromRequest(request, podIPCIDR)
	loop := s.loopbackFromRequest(request, podIP.String())
	appNs := s.appNamespaceFromRequest(request)
	if s.useTAPInterfaces {
		// configure TAP-based pod-VPP connectivity
		vppIf = tap
		podIfName = "FIXME" /* TODO: add TAP support to linuxplugin */
	} else {
		// configure VETHs+AF_PACKET-based pod-VPP connectivity
		vppIf = afpacket
		podIfName = veth1.Name
	}
	stnRule := s.stnRule(podIP, vppIf.Name)
	vppArp := s.vppArpEntry(vppIf.Name, podIP, s.hwAddrForContainer())
	podArp := s.podArpEntry(request, podIfName, vppIf.PhysAddress)
	podLinkRoute := s.podLinkRouteFromRequest(request, podIfName)
	podDefaultRoute := s.podDefaultRouteFromRequest(request, podIfName)

	// TODO: merge transactions into one once linuxplugin supports TAPs and all race-conditions are fixed.

	// Configure host-side interfaces first.
	txn1 := s.vppLinuxTxnFactory().Put()
	if s.useTAPInterfaces {
		txn1.VppInterface(tap)
	} else {
		txn1.LinuxInterface(veth1).
			LinuxInterface(veth2)
	}
	err = txn1.Send().ReceiveReply()
	if err != nil {
		s.Logger.Error(err)
		return s.generateErrorResponse(err)
	}

	if s.useTAPInterfaces {
		s.configureHostTAP(request, podIPNet)
		if err != nil {
			s.Logger.Error(err)
			return s.generateErrorResponse(err)
		}
	}

	// Configure Pod-VPP connectivity.
	txn2 := s.vppLinuxTxnFactory().Put()

	if !s.useTAPInterfaces {
		txn2.VppInterface(afpacket)
	}

	if !s.disableTCPstack {
		// Configure VPPTCP stack.
		txn2.VppInterface(loop).
			StnRule(stnRule).
			AppNamespace(appNs)
	} else {
		// Configure route PodIP -> AF_PACKET / TAP.
		txn2.StaticRoute(vppRoute)
	}

	// Add ARP entries for both directions: VPP->container & container->VPP.
	txn2.Arp(vppArp).
		LinuxArpEntry(podArp)

	// Add routes for the container.
	txn2.LinuxRoute(podLinkRoute).
		LinuxRoute(podDefaultRoute)

	// Configure connectivity via vpp-agent.
	err = txn2.Send().ReceiveReply()
	if err != nil {
		s.Logger.Error(err)
		return s.generateErrorResponse(err)
	}

	if !s.disableTCPstack {
		// Configure container proxy.
		err = s.configureContainerProxy(podIP, vppIf.Name)
		if err != nil {
			s.Logger.Error(err)
			return s.generateErrorResponse(err)
		}
	}

	// If requested, disable TCP checksum offload on the eth0 veth/tap interface in the container.
	if s.tcpChecksumOffloadDisabled {
		err = s.disableTCPChecksumOffload(request)
		if err != nil {
			s.Logger.Error(err)
			return s.generateErrorResponse(err)
		}
	}

	// Store changes for persisting
	changes[vpp_intf.InterfaceKey(vppIf.Name)] = vppIf
	if !s.useTAPInterfaces {
		changes[linux_intf.InterfaceKey(veth1.Name)] = veth1
		changes[linux_intf.InterfaceKey(veth2.Name)] = veth2
	}
	if !s.disableTCPstack {
		changes[vpp_intf.InterfaceKey(loop.Name)] = loop
		changes[stn.Key(stnRule.RuleName)] = stnRule
		changes[vpp_l4.AppNamespacesKey(appNs.NamespaceId)] = appNs
	} else {
		changes[vpp_l3.RouteKey(vppRoute.VrfId, vppRoute.DstIpAddr, vppRoute.NextHopAddr)] = vppRoute
	}
	changes[vpp_l3.ArpEntryKey(vppArp.Interface, vppArp.IpAddress)] = vppArp
	changes[linux_l3.StaticArpKey(podArp.Name)] = podArp
	changes[linux_l3.StaticRouteKey(podLinkRoute.Name)] = podLinkRoute
	changes[linux_l3.StaticRouteKey(podDefaultRoute.Name)] = podDefaultRoute

	// Persist the configuration.
	err = s.persistChanges(nil, changes)
	if err != nil {
		s.Logger.Error(err)
		return s.generateErrorResponse(err)
	}

	// Store configuration internally for other plugins to read.
	if s.configuredContainers != nil {
		extraArgs := s.parseExtraArgs(request.ExtraArguments)
		s.Logger.WithFields(logging.Fields{
			"PodName":      extraArgs[podNameExtraArg],
			"PodNamespace": extraArgs[podNamespaceExtraArg],
		}).Info("Adding into configured container index")

		// Group configuration of all objects associated with the pod.
		config := &containeridx.Config{
			PodName:      extraArgs[podNameExtraArg],
			PodNamespace: extraArgs[podNamespaceExtraArg],
			VppIf:        vppIf,
		}
		if !s.useTAPInterfaces {
			config.Veth1 = veth1
			config.Veth2 = veth2
		}
		if !s.disableTCPstack {
			config.Loopback = loop
			config.StnRule = stnRule
			config.AppNamespace = appNs
		} else {
			config.VppRoute = vppRoute
		}
		config.VppARPEntry = vppArp
		config.PodARPEntry = podArp
		config.PodLinkRoute = podLinkRoute
		config.PodDefaultRoute = podDefaultRoute

		// Register the container in the internal map.
		s.configuredContainers.RegisterContainer(request.ContainerId, config)
	}

	// Prepare response for CNI.
	createdIfs := s.createdInterfaces(vppIf.Name, request.NetworkNamespace, podIPCIDR)
	reply := &cni.CNIReply{
		Result:     resultOk,
		Interfaces: createdIfs,
		Routes: []*cni.CNIReply_Route{
			{
				Dst: "0.0.0.0/0",
				Gw:  s.ipam.PodGatewayIP().String(),
			},
		},
	}
	return reply, err
}

func (s *remoteCNIserver) unconfigureContainerConnectivity(request *cni.CNIRequest) (*cni.CNIReply, error) {
	var err error
	s.Lock()
	for !s.vswitchConnectivityConfigured {
		s.vswitchCond.Wait()
	}
	defer s.Unlock()

	if s.configuredContainers == nil { /* should not be nil unless this is a unit test */
		err = fmt.Errorf("configuration was not stored for container: %s", request.ContainerId)
		s.Logger.Error(err)
		return s.generateErrorResponse(err)
	}

	config, found := s.configuredContainers.LookupContainer(request.ContainerId)
	if !found {
		s.Logger.Warnf("cannot find configuration for container: %s\n", request.ContainerId)
		reply := &cni.CNIReply{
			Result: resultOk,
		}
		return reply, nil
	}

	// Delete ARPs, routes and STN rule.
	txn1 := s.vppLinuxTxnFactory().Delete()

	if !s.disableTCPstack {
		txn1.StnRule(config.StnRule.RuleName).
			AppNamespace(config.AppNamespace.NamespaceId)
	} else {
		txn1.StaticRoute(config.VppRoute.VrfId, config.VppRoute.DstIpAddr, config.VppRoute.NextHopAddr)
	}

	txn1.Arp(config.VppARPEntry.Interface, config.VppARPEntry.IpAddress).
		LinuxArpEntry(config.PodARPEntry.Name)

	txn1.LinuxRoute(config.PodLinkRoute.Name).
		LinuxRoute(config.PodDefaultRoute.Name)

	err = txn1.Send().ReceiveReply()
	if err != nil {
		s.Logger.Error(err)
		return s.generateErrorResponse(err)
	}

	// Delete interfaces.
	txn2 := s.vppLinuxTxnFactory().Delete()

	txn2.VppInterface(config.VppIf.Name)
	if !s.useTAPInterfaces {
		txn2.LinuxInterface(config.Veth1.Name).
			LinuxInterface(config.Veth2.Name)
	}
	if !s.disableTCPstack {
		txn2.VppInterface(config.Loopback.Name)
	}

	err = txn2.Send().ReceiveReply()
	if err != nil {
		s.Logger.Error(err)
		return s.generateErrorResponse(err)
	}

	// Check if the TAP interface was removed in the host stack as well.
	if s.useTAPInterfaces {
		err = s.unconfigureHostTAP(request)
		if err != nil {
			s.Logger.Error(err)
			return s.generateErrorResponse(err)
		}
	}

	// Collect keys to be removed from ETCD.
	removedKeys := []string{vpp_intf.InterfaceKey(config.VppIf.Name)}
	if !s.useTAPInterfaces {
		removedKeys = append(removedKeys,
			linux_intf.InterfaceKey(config.Veth1.Name),
			linux_intf.InterfaceKey(config.Veth2.Name))
	}
	if !s.disableTCPstack {
		removedKeys = append(removedKeys,
			vpp_intf.InterfaceKey(config.Loopback.Name),
			stn.Key(config.StnRule.RuleName),
			vpp_l4.AppNamespacesKey(config.AppNamespace.NamespaceId))
	} else {
		removedKeys = append(removedKeys,
			vpp_l3.RouteKey(config.VppRoute.VrfId, config.VppRoute.DstIpAddr, config.VppRoute.NextHopAddr))
	}
	removedKeys = append(removedKeys,
		vpp_l3.ArpEntryKey(config.VppARPEntry.Interface, config.VppARPEntry.IpAddress),
		linux_l3.StaticArpKey(config.PodARPEntry.Name),
		linux_l3.StaticRouteKey(config.PodLinkRoute.Name),
		linux_l3.StaticRouteKey(config.PodDefaultRoute.Name))

	// Removed persisted configuration from ETCD.
	err = s.persistChanges(removedKeys, nil)
	if err != nil {
		s.Logger.Error(err)
		return s.generateErrorResponse(err)
	}

	if s.configuredContainers != nil {
		s.configuredContainers.UnregisterContainer(request.ContainerId)
	}

	err = s.ipam.ReleasePodIP(request.NetworkNamespace)
	if err != nil {
		s.Logger.Error(err)
		return s.generateErrorResponse(err)
	}

	reply := &cni.CNIReply{
		Result: resultOk,
	}
	return reply, nil
}

func (s *remoteCNIserver) generateErrorResponse(err error) (*cni.CNIReply, error) {
	reply := &cni.CNIReply{
		Result: resultErr,
		Error:  err.Error(),
	}
	return reply, err
}

func (s *remoteCNIserver) persistChanges(removedKeys []string, putChanges map[string]proto.Message) error {
	var err error
	// TODO rollback in case of error

	for _, key := range removedKeys {
		s.proxy.AddIgnoreEntry(key, datasync.Delete)
		_, err = s.proxy.Delete(key)
		if err != nil {
			return err
		}
	}

	for k, v := range putChanges {
		s.proxy.AddIgnoreEntry(k, datasync.Put)
		err = s.proxy.Put(k, v)
		if err != nil {
			return err
		}
	}
	return err
}

// createdInterfaces fills the structure containing data of created interfaces
// that is a part of reply to Add request
func (s *remoteCNIserver) createdInterfaces(ifName string, nsName string, podIP string) []*cni.CNIReply_Interface {
	return []*cni.CNIReply_Interface{
		{
			Name:    ifName,
			Sandbox: nsName,
			IpAddresses: []*cni.CNIReply_Interface_IP{
				{
					Version: cni.CNIReply_Interface_IP_IPV4,
					Address: podIP,
					Gateway: s.ipam.PodGatewayIP().String(),
				},
			},
		},
	}
}

func (s *remoteCNIserver) parseExtraArgs(input string) map[string]string {
	res := map[string]string{}

	pairs := strings.Split(input, ";")
	for i := range pairs {
		kv := strings.Split(pairs[i], "=")
		if len(kv) == 2 {
			res[kv[0]] = kv[1]
		}
	}
	return res
}<|MERGE_RESOLUTION|>--- conflicted
+++ resolved
@@ -212,7 +212,6 @@
 
 			// execute the config transaction
 			err = txn1.Send().ReceiveReply()
-			s.Logger.Info("TXN")
 			if err != nil {
 				s.Logger.Error(err)
 				return err
@@ -233,7 +232,6 @@
 
 			// execute the config transaction
 			err = txn1.Send().ReceiveReply()
-			s.Logger.Info("TXN")
 			if err != nil {
 				s.Logger.Error(err)
 				return err
@@ -261,7 +259,6 @@
 					changes[vpp_intf.InterfaceKey(intfName)] = intf
 				}
 				err := txn2.Send().ReceiveReply()
-				s.Logger.Info("TXN")
 				if err != nil {
 					s.Logger.Error(err)
 					return err
@@ -298,12 +295,7 @@
 		LinuxRoute(routeFromHost).
 		L4Features(l4Features)
 
-<<<<<<< HEAD
-	err := txn3.Send().ReceiveReply()
-	s.Logger.Info("TXN")
-=======
 	err = txn4.Send().ReceiveReply()
->>>>>>> 36b315e5
 	if err != nil {
 		s.Logger.Error(err)
 		return err
