// Copyright (c) 2018 Cisco and/or its affiliates.
//
// Licensed under the Apache License, Version 2.0 (the "License");
// you may not use this file except in compliance with the License.
// You may obtain a copy of the License at:
//
//     http://www.apache.org/licenses/LICENSE-2.0
//
// Unless required by applicable law or agreed to in writing, software
// distributed under the License is distributed on an "AS IS" BASIS,
// WITHOUT WARRANTIES OR CONDITIONS OF ANY KIND, either express or implied.
// See the License for the specific language governing permissions and
// limitations under the License.

package cache

import (
	"context"
	"encoding/json"
	"github.com/contiv/vpp/plugins/crd/cache/telemetrymodel"
	"github.com/contiv/vpp/plugins/crd/datastore"
	"github.com/contiv/vpp/plugins/crd/testdata"
	"github.com/ligato/cn-infra/logging"
	"github.com/ligato/cn-infra/logging/logrus"
	"github.com/onsi/gomega"
	"net/http"
	"strings"
	"testing"
	"time"
)

const (
	noError        = iota
	inject404Error = iota
	injectDelay    = iota
	testAgentPort  = ":8080"
)

type cacheTestVars struct {
	srv            *http.Server
	injectError    int
	log            *logrus.Logger
	logWriter      *mockLogWriter
	client         *http.Client
	telemetryCache *ContivTelemetryCache
	tickerChan     chan time.Time

	// Mock data
	nodeLiveness      *telemetrymodel.NodeLiveness
	nodeInterfaces    map[int]telemetrymodel.NodeInterface
	nodeBridgeDomains map[int]telemetrymodel.NodeBridgeDomain
	nodeL2Fibs        map[string]telemetrymodel.NodeL2FibEntry
	nodeIPArps        []telemetrymodel.NodeIPArpEntry
	nodeIPRoutes      []telemetrymodel.NodeIPRoute

	report *datastore.SimpleReport
}

var ctv cacheTestVars

func (ptv *cacheTestVars) startMockHTTPServer() {
	ptv.srv = &http.Server{Addr: testAgentPort}

	go func() {
		if err := ptv.srv.ListenAndServe(); err != nil {
			// cannot panic, because this probably is an intentional close
<<<<<<< HEAD
			ptv.log.Errorf("Httpserver: ListenAndServe() error: %s", err)
=======
			ptv.log.Errorf("Httpserver: ListenAndServe() error: %s", err.Error())
>>>>>>> 70568419
			gomega.Expect(err).To(gomega.BeNil())
		}
	}()
}

func registerHTTPHandlers() {
	// Register handler for all test data
	http.HandleFunc("/", func(w http.ResponseWriter, r *http.Request) {
		if ctv.injectError == inject404Error {
			w.WriteHeader(404)
			w.Write([]byte("page not found - invalid path: " + r.URL.Path))
			return
		}

		if ctv.injectError == injectDelay {
			time.Sleep(3 * time.Second)
		}

		var data interface{}

		switch r.URL.Path {
		case livenessURL:
			data = ctv.nodeLiveness
		case interfaceURL:
			data = ctv.nodeInterfaces
		case l2FibsURL:
			data = ctv.nodeL2Fibs
		case bridgeDomainURL:
			data = ctv.nodeBridgeDomains
		case arpURL:
			data = ctv.nodeIPArps
		case staticRouteURL:
			data = ctv.nodeIPRoutes
		default:
			ctv.log.Error("unknown URL: ", r.URL)
			w.WriteHeader(404)
			w.Write([]byte("Unknown path" + r.URL.Path))
			return
		}

		buf, err := json.Marshal(data)
		if err != nil {
			ctv.log.Error("Error marshalling NodeInfo data, err: ", err)
			w.WriteHeader(500)
			w.Header().Set("Content-Type", "application/json")
			return
		}

		w.Header().Set("Content-Type", "application/json")
		w.Write(buf)
	})

}

func (ptv *cacheTestVars) shutdownMockHTTPServer() {
	if err := ptv.srv.Shutdown(context.TODO()); err != nil {
		panic(err)
	}
}

func newMockTicker() *time.Ticker {
	return &time.Ticker{
		C: ctv.tickerChan,
	}
}

func TestTelemetryCache(t *testing.T) {
	gomega.RegisterTestingT(t)

	// Initialize the mock logger
	ctv.logWriter = &mockLogWriter{log: []string{}}
	ctv.log = logrus.DefaultLogger()
	ctv.log.SetLevel(logging.DebugLevel)
	ctv.log.SetOutput(ctv.logWriter)

	// Initialize report
	ctv.report = datastore.NewSimpleReport(ctv.log)
	// Suppress printing of output report to screen during testing
	ctv.report.Output = &nullWriter{}

	// Init the mock HTTP Server
	ctv.startMockHTTPServer()
	registerHTTPHandlers()
	ctv.injectError = noError

	ctv.client = &http.Client{
		Transport:     nil,
		CheckRedirect: nil,
		Jar:           nil,
		Timeout:       clientTimeout,
	}

	// Init the cache and the telemetryCache (the objects under test)
	ctv.telemetryCache = NewTelemetryCache(logging.ForPlugin("tc-test"))
	ctv.telemetryCache.Processor = &mockProcessor{}

	// Override default telemetryCache behavior
	ctv.tickerChan = make(chan time.Time)
	ctv.telemetryCache.ticker.Stop() // Do not periodically poll agents
	ctv.telemetryCache.ticker = &time.Ticker{C: ctv.tickerChan}

	// Override agentPort
	ctv.telemetryCache.agentPort = testAgentPort

	// override default cache logger
	ctv.telemetryCache.Log = ctv.log

	ctv.report = datastore.NewSimpleReport(ctv.log)
	ctv.report.Output = &nullWriter{}
	ctv.telemetryCache.Report = ctv.report

	// Run cache init
	ctv.telemetryCache.Init()

	// Init & populate the test data
	testdata.CreateNodeTestData(ctv.telemetryCache.VppCache)
	nodeKey := "k8s-master"
	node, err := ctv.telemetryCache.VppCache.RetrieveNode(nodeKey)
	gomega.Expect(err).To(gomega.BeNil())

	ctv.nodeInterfaces = node.NodeInterfaces
	ctv.nodeBridgeDomains = node.NodeBridgeDomains
	ctv.nodeIPArps = node.NodeIPArp
	ctv.nodeL2Fibs = node.NodeL2Fibs
	ctv.nodeLiveness = node.NodeLiveness
	ctv.nodeIPRoutes = node.NodeStaticRoutes

	// Do the testing
	t.Run("collectAgentInfoNoError", testCollectAgentInfoNoError)
	t.Run("collectAgentInfoWithHTTPError", testCollectAgentInfoWithHTTPError)
	t.Run("collectAgentInfoWithTimeout", testCollectAgentInfoWithTimeout)
	t.Run("collectAgentInfoValidationInProgress", testCollectAgentInfoValidationInProgress)

	// Shutdown the mock HTTP server
	// ctv.shutdownMockHTTPServer()
}

func testCollectAgentInfoNoError(t *testing.T) {
	ctv.telemetryCache.VppCache.CreateNode(1, "k8s-master", "10.20.0.2", "localhost")

	node, err := ctv.telemetryCache.VppCache.RetrieveNode("k8s-master")
	gomega.Expect(err).To(gomega.BeNil())

	// Kick the telemetryCache to collect & validate data, give it an opportunity
	// to run and wait for it to complete
	ctv.tickerChan <- time.Time{}
	ctv.telemetryCache.waitForValidationToFinish()

	gomega.Expect(node.NodeLiveness).To(gomega.BeEquivalentTo(ctv.nodeLiveness))
	gomega.Expect(node.NodeInterfaces).To(gomega.BeEquivalentTo(ctv.nodeInterfaces))
	gomega.Expect(node.NodeBridgeDomains).To(gomega.BeEquivalentTo(ctv.nodeBridgeDomains))
	gomega.Expect(node.NodeL2Fibs).To(gomega.BeEquivalentTo(ctv.nodeL2Fibs))
	gomega.Expect(node.NodeIPArp).To(gomega.BeEquivalentTo(ctv.nodeIPArps))
	gomega.Expect(node.NodeStaticRoutes).To(gomega.BeEquivalentTo(ctv.nodeIPRoutes))
}

func testCollectAgentInfoWithHTTPError(t *testing.T) {
	ctv.logWriter.clearLog()
	ctv.telemetryCache.ReinitializeCache()
	ctv.telemetryCache.VppCache.CreateNode(1, "k8s-master", "10.20.0.2", "localhost")

	_, err := ctv.telemetryCache.VppCache.RetrieveNode("k8s-master")
	gomega.Expect(err).To(gomega.BeNil())
	ctv.injectError = inject404Error

	// Kick the telemetryCache to collect & validate data, give it an opportunity
	// to run and wait for it to complete
	// ctv.tickerChan <- time.Time{}
	ctv.tickerChan <- time.Time{}
	ctv.telemetryCache.waitForValidationToFinish()

	gomega.Expect(grep(ctv.report.Data["k8s-master"], "404 Not Found")).To(gomega.Equal(numDTOs))
}

func testCollectAgentInfoWithTimeout(t *testing.T) {
	ctv.logWriter.clearLog()
	ctv.telemetryCache.ReinitializeCache()

	ctv.telemetryCache.httpClientTimeout = 1
	ctv.telemetryCache.VppCache.CreateNode(1, "k8s-master", "10.20.0.2", "localhost")

	_, err := ctv.telemetryCache.VppCache.RetrieveNode("k8s-master")
	gomega.Expect(err).To(gomega.BeNil())
	ctv.injectError = injectDelay

	// Kick the telemetryCache to collect & validate data, give it an opportunity
	// to run and wait for it to complete
	ctv.tickerChan <- time.Time{}
	ctv.telemetryCache.waitForValidationToFinish()

	gomega.Expect(grep(ctv.report.Data["k8s-master"], "Timeout exceeded")).
		To(gomega.Equal(numDTOs))
}

func testCollectAgentInfoValidationInProgress(t *testing.T) {
	ctv.logWriter.clearLog()
	ctv.telemetryCache.ReinitializeCache()

	ctv.telemetryCache.validationInProgress = true

	ctv.tickerChan <- time.Time{}
	time.Sleep(1 * time.Millisecond)

	ctv.telemetryCache.validationInProgress = false

	gomega.Expect(grep(ctv.logWriter.log, "Skipping data collection")).To(gomega.Equal(1))
}

func grep(output []string, pattern string) int {
	cnt := 0
	for _, l := range output {
		if strings.Contains(l, pattern) {
			cnt++
		}
	}
	return cnt
}<|MERGE_RESOLUTION|>--- conflicted
+++ resolved
@@ -64,11 +64,7 @@
 	go func() {
 		if err := ptv.srv.ListenAndServe(); err != nil {
 			// cannot panic, because this probably is an intentional close
-<<<<<<< HEAD
-			ptv.log.Errorf("Httpserver: ListenAndServe() error: %s", err)
-=======
 			ptv.log.Errorf("Httpserver: ListenAndServe() error: %s", err.Error())
->>>>>>> 70568419
 			gomega.Expect(err).To(gomega.BeNil())
 		}
 	}()
