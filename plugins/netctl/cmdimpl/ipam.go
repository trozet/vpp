// Copyright (c) 2018 Cisco and/or its affiliates.
//
// Licensed under the Apache License, Version 2.0 (the "License");
// you may not use this file except in compliance with the License.
// You may obtain a copy of the License at:
//
//     http://www.apache.org/licenses/LICENSE-2.0
//
// Unless required by applicable law or agreed to in writing, software
// distributed under the License is distributed on an "AS IS" BASIS,
// WITHOUT WARRANTIES OR CONDITIONS OF ANY KIND, either express or implied.
// See the License for the specific language governing permissions and
// limitations under the License.

package cmdimpl

import (
	"encoding/json"
	"fmt"
	"github.com/contiv/vpp/plugins/contiv/model/node"
	"github.com/contiv/vpp/plugins/crd/cache/telemetrymodel"
	"github.com/contiv/vpp/plugins/netctl/http"
	"github.com/coreos/etcd/clientv3"
	"github.com/ligato/cn-infra/db/keyval/etcd"
	"github.com/ligato/cn-infra/logging"
	"github.com/ligato/cn-infra/logging/logrus"
	"os"
	"strings"
	"text/tabwriter"
	"time"
)

<<<<<<< HEAD
// PrintAllIpams prints out the ipam information for all the nodes
=======
// PrintAllIpams prints IPAM information for all nodes
>>>>>>> f6e8487e
func PrintAllIpams() {
	etcdCfg := etcd.ClientConfig{
		Config: &clientv3.Config{
			Endpoints: []string{etcdLocation},
		},
		OpTimeout: 1 * time.Second,
	}

	logger := logrus.DefaultLogger()
	logger.SetLevel(logging.ErrorLevel)

	// Create connection to etcd.
	var err error
	var db *etcd.BytesConnectionEtcd
	if db, err = etcd.NewEtcdConnectionWithBytes(etcdCfg, logger); err != nil {
		fmt.Println(err)
		os.Exit(1)
	}

	itr, err := db.ListValues("/vnf-agent/contiv-ksr/allocatedIDs/")
	if err != nil {
		fmt.Printf("Failed to discover nodes in Contiv cluster")
		return
	}

	w := getTabWriterAndPrintHeader()
	for {
		kv, stop := itr.GetNext()
		if stop {
			fmt.Println()
			break
		}
		buf := kv.GetValue()
		nodeInfo := &node.NodeInfo{}
		err = json.Unmarshal(buf, nodeInfo)
		nodeIpamCmd(w, nodeInfo.Name)
	}
	w.Flush()
	db.Close()
}

//NodeIPamCmd prints out the ipam information of a specific node
func NodeIPamCmd(nodeName string) {
	w := getTabWriterAndPrintHeader()
	nodeIpamCmd(w, nodeName)
	w.Flush()
}

func nodeIpamCmd(w *tabwriter.Writer, nodeName string) {
	ip := resolveNodeOrIP(nodeName)

	b, err := http.GetNodeInfo(ip, getIpamDataCmd)
	if err != nil {
		fmt.Println(err)
		return
	}

	ipam := telemetrymodel.IPamEntry{}
	err = json.Unmarshal(b, &ipam)
	if err != nil {
		fmt.Println(err)
		return
	}

	bviIP := "Not Available"
	if b, err = http.GetNodeInfo(ip, getInterfaceDataCmd); err == nil {
		intfs := make(telemetrymodel.NodeInterfaces)
		if err := json.Unmarshal(b, &intfs); err == nil {
			for _, ifc := range intfs {
				if ifc.IfMeta.Tag == "vxlanBVI" {
					bviIP = strings.Split(ifc.If.IPAddresses[0], "/")[0]
				}
			}
		}
	}

	fmt.Fprintf(w, "%d\t%s\t%s\t%s\t%s\t%s\t%s\t%s\n",
		ipam.NodeID,
		ipam.NodeName,
		ipam.NodeIP,
		bviIP,
		ipam.PodNetwork,
		ipam.VppHostNetwork,
		ipam.Config.PodIfIPCIDR,
		ipam.Config.PodSubnetCIRDR)
}

func getTabWriterAndPrintHeader() *tabwriter.Writer {
	w := tabwriter.NewWriter(os.Stdout, 0, 8, 2, ' ', 0)
	fmt.Fprintf(w, "ID\tNODE-NAME\tVPP-IP\tBVI-IP\tPOD-NET-IP\tVPP-2-HOST-IP\tPOD-IFIP-CIDR\tPOD-SUBNET-CIDR\n")
	return w
}<|MERGE_RESOLUTION|>--- conflicted
+++ resolved
@@ -30,11 +30,7 @@
 	"time"
 )
 
-<<<<<<< HEAD
-// PrintAllIpams prints out the ipam information for all the nodes
-=======
 // PrintAllIpams prints IPAM information for all nodes
->>>>>>> f6e8487e
 func PrintAllIpams() {
 	etcdCfg := etcd.ClientConfig{
 		Config: &clientv3.Config{
