--- conflicted
+++ resolved
@@ -66,9 +66,7 @@
 	},
 }
 
-<<<<<<< HEAD
-=======
-<<<<<<< HEAD
+
 var cmdNodeIPam = &cobra.Command{
 	Use: "ipam nodename",
 	Short:"Display table for node ipam",
@@ -98,23 +96,17 @@
 	},
 }
 
-=======
->>>>>>> upstream/master
->>>>>>> 2837b631
+
 //Execute will execute the command netctlcd
 func Execute() {
 	var rootCmd = &cobra.Command{Use: "netctl"}
 	rootCmd.AddCommand(cmdNodes)
 	rootCmd.AddCommand(cmdVppDump)
 	rootCmd.AddCommand(cmdVppCLI)
-<<<<<<< HEAD
-=======
-<<<<<<< HEAD
+
 	rootCmd.AddCommand(cmdNodeIPam)
 	rootCmd.AddCommand(cmdPodInfo)
-=======
->>>>>>> upstream/master
->>>>>>> 2837b631
+
 	if err := rootCmd.Execute(); err != nil {
 		fmt.Println(err)
 		os.Exit(1)
