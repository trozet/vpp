# -*- mode: ruby -*-
# vi: set ft=ruby :

require 'fileutils'

BEGIN {
  STATEFILE = ".vagrant-state"

  # if there's a state file, set all the envvars in the current environment
  if File.exist?(STATEFILE)
    File.read(STATEFILE).lines.map { |x| x.split("=", 2) }.each { |x,y| ENV[x] = y.strip }
  end
}

module VagrantPlugins
    module EnvState
        class Plugin < Vagrant.plugin('2')
        name 'EnvState'

        def self.up_hook(arg)
            unless File.exist?(STATEFILE)
            f = File.open(STATEFILE, "w") 
            ENV.each do |x,y|
                f.puts "%s=%s" % [x,y]
            end
            f.close
            end
        end

        def self.destroy_hook(arg)
            if File.exist?(STATEFILE)
                File.unlink(STATEFILE)
            end
        end

        action_hook(:EnvState, :machine_action_up) do |hook|
            hook.prepend(method(:up_hook))
        end

        action_hook(:EnvState, :machine_action_destroy) do |hook|
            hook.prepend(method(:destroy_hook))
        end
        end
    end
end

# SET ENV
http_proxy = ENV['HTTP_PROXY'] || ENV['http_proxy'] || ''
https_proxy = ENV['HTTPS_PROXY'] || ENV['https_proxy'] || ''
node_os = ENV['K8S_NODE_OS'] || 'ubuntu'
base_ip = ENV['K8S_IP_PREFIX'] || '10.20.0.'
num_nodes = ENV['K8S_NODES'].to_i == 0 ? 0 : ENV['K8S_NODES'].to_i
provider = ENV['VAGRANT_DEFAULT_PROVIDER']
dep_env = ENV['K8S_DEPLOYMENT_ENV']
dep_scenario = ENV['K8S_DEPLOYMENT_SCENARIO']

provision_every_node = <<SCRIPT
set -e
set -x
# setup the environment file. Export the env-vars passed as args to 'vagrant up'
# This script will also: add keys, update and install pre-requisites

echo Args passed: [[ $@ ]]

cat <<EOF >/etc/profile.d/envvar.sh
export http_proxy='#{http_proxy}'
export https_proxy='#{https_proxy}'
EOF

source /etc/profile.d/envvar.sh
echo "Updating apt lists..."
apt-get update

echo "Installing dependency packages..."
apt-get install -y apt-transport-https \
                   ca-certificates \
                   curl \
                   software-properties-common 
                   
echo "Adding Kubernetes & Docker repos..."
curl -s https://packages.cloud.google.com/apt/doc/apt-key.gpg | apt-key add -
curl -fsSL https://download.docker.com/linux/ubuntu/gpg | apt-key add -
cat <<EOF >/etc/apt/sources.list.d/kubernetes.list
deb http://apt.kubernetes.io/ kubernetes-xenial main
deb [arch=amd64] https://download.docker.com/linux/ubuntu xenial stable
EOF

echo "Updating apt lists..."
apt-get update

echo "Installing Kubernetes Components..."
apt-get install -y kubelet kubectl kubeadm kubernetes-cni

echo "Installing Docker-CE..."
apt-get install -y docker-ce
systemctl stop docker
modprobe overlay

echo '{"storage-driver": "overlay2"}' > /etc/docker/daemon.json
rm -rf /var/lib/docker/*
systemctl start docker


if [ "$3" == "dev" ]; then 
    export GO_VERSION=1.9.3
    echo "Downloading Go $GO_VERSION..."
    curl --silent https://storage.googleapis.com/golang/go$GO_VERSION.linux-amd64.tar.gz > /tmp/go.tar.gz

    echo "Extracting Go..."
    tar -xvzf /tmp/go.tar.gz --directory /home/vagrant >/dev/null 2>&1

    echo "Setting Go environment variables..."
    mkdir -p /home/vagrant/gopath/bin
    mkdir -p /home/vagrant/gopath/pkg
    chmod -R 777 /home/vagrant/gopath
    
    echo 'export GOROOT="/home/vagrant/go"' >> /home/vagrant/.bashrc
    echo 'export GOPATH="/home/vagrant/gopath"' >> /home/vagrant/.bashrc
    echo 'export PATH="$PATH:$GOROOT/bin:$GOPATH/bin"' >> /home/vagrant/.bashrc
    
    source /home/vagrant/.bashrc
    update-locale LANG=en_US.UTF-8 LANGUAGE=en_US.UTF-8 LC_ALL=en_US.UTF-8
    echo 'All done!'
fi

if [ -f /vagrant/images.tar ]; then
    echo "found saved images at /vagrant/images.tar"
    docker load -i /vagrant/images.tar
else
    # Pull the latest images
    echo "pulling the latest images"
    bash <(curl -s https://raw.githubusercontent.com/contiv/vpp/master/k8s/pull-images.sh)
fi

#Disable swap
swapoff -a
sed -e '/swap/ s/^#*/#/' -i /etc/fstab
SCRIPT

vbox_provision_every_node = <<SCRIPT
set -e
set -x

#Load uio_pci_generic driver and setup the loading on each boot up
installPCIUIO() {
   modprobe uio_pci_generic
      # check if the driver is not already added into the file
      if ! grep -q "uio_pci_generic" /etc/modules; then
         echo uio_pci_generic >> /etc/modules
         echo "Module uio_pci_generic was added into /etc/modules"
      fi
}

#Selects an interface that will be used for node interconnect
createVPPconfig() {
mkdir -p /etc/vpp
touch /etc/vpp/contiv-vswitch.conf
  cat <<EOF >/etc/vpp/contiv-vswitch.conf
unix {
   nodaemon
   cli-listen /run/vpp/cli.sock
   cli-no-pager
}
dpdk {
   dev 0000:00:08.0
}
api-trace {
    on
}
EOF
}

kernelModule=$(lsmod | grep uio_pci_generic | wc -l)
if [[ $kernelModule -gt 0 ]]; then
    echo "PCI UIO driver is loaded"
else
    installPCIUIO
fi
createVPPconfig

if [ "$3" = 'nostn' ]; then
    #shutdown interface
    ip link set enp0s8 down
    echo "#auto enp0s8" >> /etc/network/interfaces
fi
SCRIPT

vbox_bootstrap_master = <<SCRIPT
set -e
set -x

echo Args passed: [[ $@ ]]

if [ "$4" = "dev" ]; then
# --------------------------------------------------------
# ---> Build Contiv/VPP-vswitch Development Image <---
# --------------------------------------------------------
    echo "vagrant" >> /home/vagrant/gopath/src/github.com/contiv/vpp/.dockerignore
    echo "Building development contivpp/vswitch image..."
    cd /home/vagrant/gopath/src/github.com/contiv/vpp/docker/ubuntu-based/dev; ./build.sh
fi

# --------------------------------------------------------
# ---> Create token and export it with kube master IP <---
# --------------------------------------------------------

echo "Exporting Kube Master IP and Kubeadm Token..."
echo "export KUBEADM_TOKEN=$(kubeadm token generate)" >> /vagrant/config/init

if [ $5 = 'stn' ]; then
  echo "export KUBE_MASTER_IP=$(hostname -I | cut -f2 -d' ')" >> /vagrant/config/init
  source /vagrant/config/init
  sed 's/127\.0\.0\.1.*k8s.*/'"$KUBE_MASTER_IP"' '"$1"'/' -i /etc/hosts
  echo "export no_proxy='$1,$KUBE_MASTER_IP,localhost,127.0.0.1'" >> /etc/profile.d/envvar.sh
  echo "export no_proxy='$1,$KUBE_MASTER_IP,localhost,127.0.0.1'" >> /home/vagrant/.profile
else 
  echo "export KUBE_MASTER_IP=$2" >> /vagrant/config/init
  source /vagrant/config/init
  sed 's/127\.0\.0\.1.*k8s.*/'"$2"' '"$1"'/' -i /etc/hosts
  echo "export no_proxy='$1,$KUBE_MASTER_IP,localhost,127.0.0.1'" >> /etc/profile.d/envvar.sh
  echo "export no_proxy='$1,$KUBE_MASTER_IP,localhost,127.0.0.1'" >> /home/vagrant/.profile
fi

source /etc/profile.d/envvar.sh
source /home/vagrant/.profile

# --------------------------------------------------------
# --------------> Kubeadm & Networking <------------------
# --------------------------------------------------------

sed -i '4 a Environment="KUBELET_EXTRA_ARGS=--node-ip='"$KUBE_MASTER_IP"' --feature-gates HugePages=false"' /etc/systemd/system/kubelet.service.d/10-kubeadm.conf
systemctl daemon-reload
systemctl restart kubelet
echo "$(kubeadm init --token-ttl 0 --pod-network-cidr="10.0.0.0/8" --apiserver-advertise-address="${KUBE_MASTER_IP}" --token="${KUBEADM_TOKEN}")" >> /vagrant/config/cert

echo "Create folder to store kubernetes and network configuration"
mkdir -p /home/vagrant/.kube
sudo cp -i /etc/kubernetes/admin.conf /home/vagrant/.kube/config
sudo chown vagrant:vagrant -R /home/vagrant/.kube

echo "Installing Contiv-VPP networking as user"
sudo -u vagrant -H bash << EOF

echo "Installing Pod Network..."
chmod +x /home/vagrant/vagrant-yaml
export DEP_PROV="virtualbox"; export NUM_K8S_NODES=$3; export DEP_SCENARIO=$5; /home/vagrant/vagrant-yaml
kubectl apply -f /tmp/contiv-vpp.yaml

echo "Schedule Pods on master"
kubectl taint nodes --all node-role.kubernetes.io/master-
EOF
SCRIPT

vbox_bootstrap_worker = <<SCRIPT
set -e
set -x

echo Args passed: [[ $@ ]]

source /vagrant/config/init

if [ $3 = 'stn' ]; then
  export KUBE_WORKER_IP=$(hostname -I | cut -f2 -d' ')
else 
  export KUBE_WORKER_IP=$2
fi

sed -i '4 a Environment="KUBELET_EXTRA_ARGS=--node-ip='"$KUBE_WORKER_IP"' --feature-gates HugePages=false"' /etc/systemd/system/kubelet.service.d/10-kubeadm.conf
systemctl daemon-reload
systemctl restart kubelet

sed 's/127\.0\.0\.1.*k8s.*/'"$KUBE_WORKER_IP"' '"$1"'/' -i /etc/hosts
echo "export no_proxy='$1,$KUBE_MASTER_IP,$KUBE_WORKER_IP,localhost,127.0.0.1'" >> /etc/profile.d/envvar.sh
echo "export no_proxy='$1,$KUBE_MASTER_IP,$KUBE_WORKER_IP,localhost,127.0.0.1'" >> /home/vagrant/.profile
source /etc/profile.d/envvar.sh
source /home/vagrant/.profile

if [ "$3" = 'stn' ]; then
  curl -s https://raw.githubusercontent.com/contiv/vpp/master/k8s/stn-install.sh > /tmp/contiv-stn.sh
  chmod +x /tmp/contiv-stn.sh
  sudo /tmp/contiv-stn.sh
fi

hash=$(awk 'END {print $NF}' /vagrant/config/cert)
kubeadm join --token "${KUBEADM_TOKEN}"  "${KUBE_MASTER_IP}":6443 --discovery-token-ca-cert-hash "$hash"
SCRIPT

vbox_provision_gateway = <<SCRIPT
set -e
set -x

echo Args passed: [[ $@ ]]

sed -i '/net.ipv4.ip_forward/s/^#//g' /etc/sysctl.conf
sysctl -p /etc/sysctl.conf

iptables --table nat --append POSTROUTING --out-interface enp0s3 -j MASQUERADE
iptables --append FORWARD --in-interface enp0s8 -j ACCEPT

# Load iptables rules on boot.
iptables-save >/etc/iptables-rules-v4.conf
cat<<'EOF'>/etc/network/if-pre-up.d/iptables-restore
#!/bin/sh
iptables-restore </etc/iptables-rules-v4.conf
EOF

chmod +x /etc/network/if-pre-up.d/iptables-restore
SCRIPT

vmware_provision_every_node = <<SCRIPT
#Load uio_pci_generic driver and setup the loading on each boot up
installPCIUIO() {
   modprobe uio_pci_generic
      # check if the driver is not already added into the file
      if ! grep -q "uio_pci_generic" /etc/modules; then
         echo uio_pci_generic >> /etc/modules
         echo "Module uio_pci_generic was added into /etc/modules"
      fi
}

#Selects an interface that will be used for node interconnect
createVPPconfig() {
mkdir -p /etc/vpp
touch /etc/vpp/contiv-vswitch.conf
  cat <<EOF >/etc/vpp/contiv-vswitch.conf
unix {
   nodaemon
   cli-listen /run/vpp/cli.sock
   cli-no-pager
}
dpdk {
   dev 0000:03:00.0
}
api-trace {
    on
}
EOF
}

kernelModule=$(lsmod | grep uio_pci_generic | wc -l)
if [[ $kernelModule -gt 0 ]]; then
    echo "PCI UIO driver is loaded"
else
    installPCIUIO
fi
createVPPconfig

if [ "$3" = 'nostn' ]; then
    #shutdown interface
    ip link set ens160 down
    echo "#auto ens160" >> /etc/network/interfaces
fi
SCRIPT

vmware_bootstrap_master = <<SCRIPT
set -e
set -x

echo Args passed: [[ $@ ]]

if [ "$3" = "dev" ]; then
# --------------------------------------------------------
# ---> Build Contiv/VPP-vswitch Development Image <---
# --------------------------------------------------------
    echo "vagrant" >> /home/vagrant/gopath/src/github.com/contiv/vpp/.dockerignore
    echo "Building development contivpp/vswitch image..."
    cd /home/vagrant/gopath/src/github.com/contiv/vpp/docker/ubuntu-based/dev; ./build.sh
fi

# --------------------------------------------------------
# ---> Create token and export it with kube master IP <---
# --------------------------------------------------------

echo "Exporting Kube Master IP and Kubeadm Token..."
echo "export KUBE_MASTER_IP=$(hostname -I | cut -f1 -d' ')" >> /vagrant/config/init
echo "export KUBEADM_TOKEN=$(kubeadm token generate)" >> /vagrant/config/init
source /vagrant/config/init
sed 's/127\.0\.0\.1.*k8s.*/'"$KUBE_MASTER_IP"' '"$1"'/' -i /etc/hosts

echo "export no_proxy='$1,$KUBE_MASTER_IP,localhost,127.0.0.1'" >> /etc/profile.d/envvar.sh
echo "export no_proxy='$1,$KUBE_MASTER_IP,localhost,127.0.0.1'" >> /home/vagrant/.profile
source /etc/profile.d/envvar.sh
source /home/vagrant/.profile

# --------------------------------------------------------
# --------------> Kubeadm & Networking <------------------
# --------------------------------------------------------

sed -i '4 a Environment="KUBELET_EXTRA_ARGS=--node-ip='"$KUBE_MASTER_IP"' --feature-gates HugePages=false"' /etc/systemd/system/kubelet.service.d/10-kubeadm.conf
systemctl daemon-reload
systemctl restart kubelet
echo "$(kubeadm init --token-ttl 0 --pod-network-cidr="10.0.0.0/8" --apiserver-advertise-address="${KUBE_MASTER_IP}" --token="${KUBEADM_TOKEN}")" >> /vagrant/config/cert

echo "Create folder to store kubernetes and network configuration"
mkdir -p /home/vagrant/.kube
sudo cp -i /etc/kubernetes/admin.conf /home/vagrant/.kube/config
sudo chown vagrant:vagrant -R /home/vagrant/.kube

echo "Installing Contiv-VPP networking as user"
sudo -u vagrant -H bash << EOF

echo "Installing Pod Network..."
chmod +x /home/vagrant/vagrant-yaml
export DEP_PROV="vmware_fusion"; export NUM_K8S_NODES=$2; export DEP_SCENARIO=$4; /home/vagrant/vagrant-yaml
kubectl apply -f /tmp/contiv-vpp.yaml

echo "Schedule Pods on master"
kubectl taint nodes --all node-role.kubernetes.io/master-
EOF
SCRIPT

vmware_bootstrap_worker = <<SCRIPT
set -e
set -x

echo Args passed: [[ $@ ]]

source /vagrant/config/init
export KUBE_WORKER_IP=$(hostname -I | cut -f1 -d' ')

sed -i '4 a Environment="KUBELET_EXTRA_ARGS=--node-ip='"$KUBE_MASTER_IP"' --feature-gates HugePages=false"' /etc/systemd/system/kubelet.service.d/10-kubeadm.conf
systemctl daemon-reload
systemctl restart kubelet

sed 's/127\.0\.0\.1.*k8s.*/'"$KUBE_WORKER_IP"' '"$1"'/' -i /etc/hosts
echo "export no_proxy='$1,$KUBE_MASTER_IP,$KUBE_WORKER_IP,localhost,127.0.0.1'" >> /etc/profile.d/envvar.sh
echo "export no_proxy='$1,$KUBE_MASTER_IP,$KUBE_WORKER_IP,localhost,127.0.0.1'" >> /home/vagrant/.profile
source /etc/profile.d/envvar.sh
source /home/vagrant/.profile

if [ $2 = 'stn' ]; then
  curl -s https://raw.githubusercontent.com/contiv/vpp/master/k8s/stn-install.sh > /tmp/contiv-stn.sh
  chmod +x /tmp/contiv-stn.sh
  sudo /tmp/contiv-stn.sh
fi

# Kubeadm join expects kube_master_ip and kubeadm_token
hash=$(awk 'END {print $NF}' /vagrant/config/cert)
kubeadm join --token "${KUBEADM_TOKEN}"  "${KUBE_MASTER_IP}":6443 --discovery-token-ca-cert-hash "$hash"
SCRIPT

VAGRANTFILE_API_VERSION = "2"
Vagrant.configure(VAGRANTFILE_API_VERSION) do |config|
    config.vm.box_check_update = false
    if Vagrant.has_plugin?("vagrant-vbguest")
        config.vbguest.auto_update = false
    end 
    if node_os == "ubuntu" then
        config.vm.box = "puppetlabs/ubuntu-16.04-64-nocm"
        config.vm.box_version = "1.0.0"
    else
        # Nothing for now, later add more OS
    end
    node_ips = num_nodes.times.collect { |n| base_ip + "#{n+10}" }
    node_names = num_nodes.times.collect { |n| "k8s-worker#{n+1}" }

    config.ssh.insert_key = false

    if Vagrant.has_plugin?("vagrant-cachier")
        config.cache.scope = :box
        config.cache.enable :apt
    end

    if provider == 'virtualbox'    
        config.vm.provider 'virtualbox' do |v|
            v.linked_clone = true if Vagrant::VERSION >= "1.8"
            v.customize ['modifyvm', :id, '--paravirtprovider', 'kvm']
        end
        #Configure VBox Gateway
        config.vm.define "k8s-gateway" do |gw|
            gw.vm.hostname = "k8s-gateway"
            # Interface for K8s Cluster
<<<<<<< HEAD
            if dep_scenario == 'stn'
              gw.vm.network :private_network, ip: "10.20.0.100", virtualbox__intnet: "vpp"
            else
              gw.vm.network :private_network, ip: "192.168.16.100", virtualbox__intnet: "vpp"
            end
=======
            gw.vm.network :private_network, ip: "192.168.16.100", virtualbox__intnet: "vpp"
>>>>>>> c71e8ce7
            gw.vm.provider "virtualbox" do |v|
                v.customize ["modifyvm", :id, "--ioapic", "on"]
                v.memory = 512
                v.cpus = 1
            end
            gw.vm.provision "shell" do |s|
                s.inline = vbox_provision_gateway
                s.args = [http_proxy, https_proxy]
            end
        end

        # Configure VBox Master node
        config.vm.define "k8s-master" do |k8smaster|
            k8smaster.vm.host_name = "k8s-master"
            k8smaster_ip = base_ip + "2"
            if dep_env == "dev"
                k8smaster.vm.synced_folder "../", "/home/vagrant/gopath/src/github.com/contiv/vpp"
            end
            if dep_scenario == 'stn'
                k8smaster.vm.network :private_network, type: "dhcp", auto_config: true, virtualbox__intnet: "vpp"
                # default router
                k8smaster.vm.provision "shell",
                  run: "always",
                  inline: "route add default gw 10.20.0.100"
                # delete default gw on eth0
                k8smaster.vm.provision "shell",
                  run: "always",
                  inline: "eval `route -n | awk '{ if ($8 ==\"enp0s3\" && $2 != \"0.0.0.0\") print \"route del default gw \" $2; }'`"
            else
                k8smaster.vm.network :private_network, type: "dhcp", auto_config: false, virtualbox__intnet: "vpp"
                k8smaster.vm.network :private_network, ip: k8smaster_ip, virtualbox__intnet: "true"
            end
            k8smaster.vm.provider "virtualbox" do |v|
                v.customize ["modifyvm", :id, "--ioapic", "on"]
                v.memory = 2048
                v.cpus = 2
            end
            # default router
            k8smaster.vm.provision "shell",
              run: "always",
              inline: "route add default gw 192.168.16.100"
            # delete default gw on eth0
            k8smaster.vm.provision "shell",
              run: "always",
              inline: "eval `route -n | awk '{ if ($8 ==\"enp0s3\" && $2 != \"0.0.0.0\") print \"route del default gw \" $2; }'`"
            k8smaster.vm.provision "file", source: "./config/vagrant-yaml", destination: "vagrant-yaml"
            k8smaster.vm.provision "shell" do |s|
                s.inline = provision_every_node
                s.args = [http_proxy, https_proxy, dep_env, num_nodes]
            end
            k8smaster.vm.provision "shell" do |s|
                s.inline = vbox_provision_every_node
                s.args = [http_proxy, https_proxy, dep_scenario]
            end
            k8smaster.vm.provision "shell" do |s|
                s.inline = vbox_bootstrap_master
                s.args = ["k8s-master", k8smaster_ip, num_nodes, dep_env, dep_scenario]
            end
        end

        # Configure VBox Worker node(s)
        num_nodes.times do |n|
            node_name = node_names[n]
            node_addr = node_ips[n]

            config.vm.define node_name do |node|
                node.vm.hostname = node_name
                # Interface for K8s Cluster
                if dep_scenario == 'stn'
                    node.vm.network :private_network, type: "dhcp", auto_config: true, virtualbox__intnet: "vpp"
                    # default router
                    node.vm.provision "shell",
                      run: "always",
                      inline: "route add default gw 10.20.0.100"
                    # delete default gw on eth0
                    node.vm.provision "shell",
                      run: "always",
                      inline: "eval `route -n | awk '{ if ($8 ==\"enp0s3\" && $2 != \"0.0.0.0\") print \"route del default gw \" $2; }'`"
                else
                    node.vm.network :private_network, type: "dhcp", auto_config: false, virtualbox__intnet: "vpp"
                    node.vm.network :private_network, ip: node_addr, virtualbox__intnet: "true"
                end
                node.vm.provider "virtualbox" do |v|
                  v.customize ["modifyvm", :id, "--ioapic", "on"]
                  v.memory = 2048
                  v.cpus = 2
                end
                # default router
                node.vm.provision "shell",
                  run: "always",
                  inline: "route add default gw 192.168.16.100"
                # delete default gw on eth0
                node.vm.provision "shell",
                  run: "always",
                  inline: "eval `route -n | awk '{ if ($8 ==\"enp0s3\" && $2 != \"0.0.0.0\") print \"route del default gw \" $2; }'`"
                node.vm.provision "shell" do |s|
                    s.inline = provision_every_node
                    s.args = [http_proxy, https_proxy, dep_env]
                end
                node.vm.provision "shell" do |s|
                    s.inline = vbox_provision_every_node
                    s.args = [http_proxy, https_proxy, dep_scenario]
                end
                node.vm.provision "shell" do |s|
                    s.inline = vbox_bootstrap_worker
                    s.args = [node_name, node_addr, dep_scenario]
                end
            end
        end
    else 
        config.vm.provider 'vmware_fusion' do |v|
            v.linked_clone = true if Vagrant::VERSION >= "1.8"
        end

        # Configure VMWare Master node
        config.vm.define "k8s-master" do |k8smaster|
            k8smaster.vm.host_name = "k8s-master"
            if dep_env == "dev"
                k8smaster.vm.synced_folder "../", "/home/vagrant/gopath/src/github.com/contiv/vpp"
            end
            if dep_scenario == 'stn'
                k8smaster.vm.network "public_network", auto_config: false
                k8smaster.vm.provision "shell",
                    run: "always",
                    inline: "ifconfig ens160 10.20.0.2 netmask 255.255.255.0 up"
            else
                k8smaster.vm.network :private_network, type: "dhcp", auto_config: false
            end
            k8smaster.vm.provision "file", source: "./config/vagrant-yaml", destination: "vagrant-yaml"
            k8smaster.vm.provider "vmware_fusion" do |v|
              v.vmx["memsize"] = "2048"
              v.vmx["numvcpus"] = "2"
              v.vmx["ethernet1.virtualdev"] = "vmxnet3"
            end
            k8smaster.vm.provision "shell" do |s|
                s.inline = provision_every_node
                s.args = [http_proxy, https_proxy, dep_env, num_nodes]
            end
            k8smaster.vm.provision "shell" do |s|
                s.inline = vmware_provision_every_node
                s.args = [http_proxy, https_proxy, dep_scenario]
            end
            k8smaster.vm.provision "shell" do |s|
                s.inline = vmware_bootstrap_master
                s.args = ["k8s-master", num_nodes, dep_env, dep_scenario]
            end
        end

        # Configure VMWare Worker node(s)
        num_nodes.times do |n|
            node_name = node_names[n]

            config.vm.define node_name do |node|
                node.vm.hostname = node_name
                if dep_scenario == 'stn'
                    node.vm.network "public_network", auto_config: false
                    node.vm.provision "shell",
                        run: "always",
                        inline: "ifconfig ens160 10.20.0.3 netmask 255.255.255.0 up"
                else
                    node.vm.network :private_network, type: "dhcp", auto_config: false
                end
                node.vm.provider "vmware_fusion" do |v|
                  v.vmx["memsize"] = "2048"
                  v.vmx["numvcpus"] = "2"
                  v.vmx["ethernet1.virtualdev"] = "vmxnet3"
                end
                node.vm.provision "shell" do |s|
                    s.inline = provision_every_node
                    s.args = [http_proxy, https_proxy, dep_env, num_nodes]
                end
                node.vm.provision "shell" do |s|
                    s.inline = vmware_provision_every_node
                    s.args = [http_proxy, https_proxy, dep_scenario]
                end
                node.vm.provision "shell" do |s|
                    s.inline = vmware_bootstrap_worker
                    s.args = [node_name, dep_scenario]
                end
            end
        end
    end
end<|MERGE_RESOLUTION|>--- conflicted
+++ resolved
@@ -470,15 +470,11 @@
         config.vm.define "k8s-gateway" do |gw|
             gw.vm.hostname = "k8s-gateway"
             # Interface for K8s Cluster
-<<<<<<< HEAD
             if dep_scenario == 'stn'
               gw.vm.network :private_network, ip: "10.20.0.100", virtualbox__intnet: "vpp"
             else
               gw.vm.network :private_network, ip: "192.168.16.100", virtualbox__intnet: "vpp"
             end
-=======
-            gw.vm.network :private_network, ip: "192.168.16.100", virtualbox__intnet: "vpp"
->>>>>>> c71e8ce7
             gw.vm.provider "virtualbox" do |v|
                 v.customize ["modifyvm", :id, "--ioapic", "on"]
                 v.memory = 512
