--- conflicted
+++ resolved
@@ -20,19 +20,9 @@
 	"github.com/vishvananda/netlink"
 )
 
-<<<<<<< HEAD
-// AddStaticRoute creates the new static route
-func (h *NetLinkHandler) AddStaticRoute(route *netlink.Route) error {
-	err := netlink.RouteAdd(route)
-	if err != nil && err.Error() == "file exists" {
-		return nil
-	}
-	return err
-=======
 // AddRoute creates the new static route
 func (h *NetLinkHandler) AddRoute(route *netlink.Route) error {
 	return netlink.RouteAdd(route)
->>>>>>> 7fbea5de
 }
 
 // ReplaceRoute removes the static route
