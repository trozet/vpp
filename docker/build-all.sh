#!/bin/bash
# Copyright (c) 2017 Cisco and/or its affiliates.
#
# Licensed under the Apache License, Version 2.0 (the "License");
# you may not use this file except in compliance with the License.
# You may obtain a copy of the License at:
#
#     http://www.apache.org/licenses/LICENSE-2.0
#
# Unless required by applicable law or agreed to in writing, software
# distributed under the License is distributed on an "AS IS" BASIS,
# WITHOUT WARRANTIES OR CONDITIONS OF ANY KIND, either express or implied.
# See the License for the specific language governing permissions and
# limitations under the License.

# fail in case of error
set -e

# default values for build args and VPP commit ID
export DOCKER_BUILD_ARGS=""
<<<<<<< HEAD
export VPP_COMMIT_ID="b59bd659388db62b60a4fb887ce272989d7c340c"
=======
export VPP_COMMIT_ID=""
export SKIP_DEBUG_BUILD=0
>>>>>>> aed3f718

# override defaults from arguments
while [ "$1" != "" ]; do
    case $1 in
        -d | --docker-build-args )
            shift
            export DOCKER_BUILD_ARGS=$1
            echo "Using Docker build args: ${DOCKER_BUILD_ARGS}"
            ;;
        -v | --vpp )
            shift
            export VPP_COMMIT_ID=$1
            echo "Using VPP commit ID: ${VPP_COMMIT_ID}"
            ;;
        -s | --skip-debug )
            export SKIP_DEBUG_BUILD=1
            echo "Using SKIP_DEBUG_BUILD=1"
            ;;
        * )
            echo "Invalid parameter: "$1
            exit 1
    esac
    shift
done

# builds all Ubuntu -based images
cd ubuntu-based
./build.sh

# builds all Alpine Linux -based images
cd ../alpine-based
./build.sh<|MERGE_RESOLUTION|>--- conflicted
+++ resolved
@@ -18,12 +18,8 @@
 
 # default values for build args and VPP commit ID
 export DOCKER_BUILD_ARGS=""
-<<<<<<< HEAD
 export VPP_COMMIT_ID="b59bd659388db62b60a4fb887ce272989d7c340c"
-=======
-export VPP_COMMIT_ID=""
 export SKIP_DEBUG_BUILD=0
->>>>>>> aed3f718
 
 # override defaults from arguments
 while [ "$1" != "" ]; do
